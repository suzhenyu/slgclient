--- conflicted
+++ resolved
@@ -46,7 +46,6 @@
     exp: number = 0;
     level: number = 0;
     physical_power: number = 0;
-<<<<<<< HEAD
     order:number = 0;
     star_lv:number = 0;
     parentId:number = 0;
@@ -60,20 +59,7 @@
     speed_added:number = 0;
     destroy_added:number = 0;
     config:GeneralConfig = new GeneralConfig();
-=======
-    order: number = 0;
-    star_lv: number = 0;
-    parentId: number = 0;
-    compose_type: number = 0;
-
-    hasPrPoint: number = 0;
-    usePrPoint: number = 0;
-    force_added: number = 0;
-    strategy_added: number = 0;
-    defense_added: number = 0;
-    speed_added: number = 0;
-    destroy_added: number = 0;
->>>>>>> 3a653741
+
 
     public static createFromServer(serverData: any, generalData: GeneralData = null,generalCfg:GeneralConfig): GeneralData {
         let data: GeneralData = generalData;
@@ -275,7 +261,7 @@
     /**
      * 排序 已经使用的
      */
-<<<<<<< HEAD
+    
     public getUseGenerals():GeneralData[] {
         var tempArr:GeneralData[] = this.getMyGenerals().concat();
         tempArr.sort(this.sortStar);
@@ -283,15 +269,6 @@
 
         for(var i = 0; i < tempArr.length ;i++){
             if(tempArr[i].order > 0){
-=======
-    public getUseGenerals(): GeneralData[] {
-        var tempArr: GeneralData[] = this.getMyGenerals().concat();
-        var temp: GeneralData[] = [];
-
-        for (var i = 0; i < tempArr.length; i++) {
-
-            if (tempArr[i].order > 0) {
->>>>>>> 3a653741
                 temp.push(tempArr[i]);
                 tempArr.splice(i, 1);
                 i--;
